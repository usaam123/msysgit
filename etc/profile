# Copyright (C) 2001, 2002  Earnie Boyd  <earnie@users.sf.net>
# This file is part of the Minimal SYStem.
#   http://www.mingw.org/msys.shtml
#
#         File:	profile
#  Description:	Shell environment initialization script
# Last Revised:	2002.05.04

if [ -z "$MSYSTEM" ]; then
  MSYSTEM=MINGW32
fi

# My decision to add a . to the PATH and as the first item in the path list
# is to mimick the Win32 method of finding executables.
#
# I filter the PATH value setting in order to get ready for self hosting the
# MSYS runtime and wanting different paths searched first for files.
if [ $MSYSTEM == MINGW32 ]; then
  export PATH=".:/usr/local/bin:/mingw/bin:/bin:$PATH"
else
  export PATH=".:/usr/local/bin:/bin:/mingw/bin:$PATH"
fi

# strip out cygwin paths from PATH
case "$PATH" in
*/cygwin/*)
	export PATH=$(p=$(echo $PATH | tr ":" "\n" | grep -v "/cygwin/" | tr "\n" ":"); echo ${p%:})
	;;
esac

if [ -z "$USERNAME" ]; then
  LOGNAME="`id -un`"
else
  LOGNAME="$USERNAME"
fi

# Set up USER's home directory
if [ -z "$HOME" -o ! -d "$HOME" ]; then
  HOME="$HOMEDRIVE$HOMEPATH"
  if [ -z "$HOME" -o ! -d "$HOME" ]; then
    HOME="$USERPROFILE"
  fi
fi

if [ ! -d "$HOME" ]; then
	printf "\n\033[31mERROR: HOME directory '$HOME' doesn't exist!\033[m\n\n"
	echo "This is an error which might be related to msysGit issue 108."
	echo "You might want to set the environment variable HOME explicitly."
	printf "\nFalling back to \033[31m/ ($(cd / && pwd -W))\033[m.\n\n"
	HOME=/
fi

# normalize HOME to unix path
HOME="$(cd "$HOME" ; pwd)"

export PATH="$HOME/bin:$PATH"

export GNUPGHOME=~/.gnupg

if [ -z "$MAGIC" ]; then
  magicfile=$(cd / && pwd -W)'/mingw/share/misc/magic.mgc'
  test -f "$magicfile" && export MAGIC="$magicfile"
fi

if [ "x$HISTFILE" == "x/.bash_history" ]; then
  HISTFILE=$HOME/.bash_history
fi

if [ -e ~/.inputrc ]; then
    export INPUTRC=~/.inputrc
else
    export INPUTRC=/etc/inputrc
fi

case "$LS_COLORS" in
*rs*)
	# Our ls may ot handle LS_COLORS inherited in a Wine process
	unset LS_COLORS;;
esac

export HOME LOGNAME MSYSTEM HISTFILE

for i in /etc/profile.d/*.sh ; do
  if [ -f $i ]; then
    . $i
  fi
done

export MAKE_MODE=unix

# Git specific stuff
test -e /bin/git.exe -o -e /git/git.exe || {
	echo
	echo -------------------------------------------------------
	echo "Building and Installing Git"
	echo -------------------------------------------------------

	cd /git &&
	make install

	case $? in
	0)
		MESSAGE="You are in the git working tree, and all is ready for you to hack."
	;;
	*)
		MESSAGE="Your build failed...  Please fix it, and give feedback on the Git list."
	esac

	test -d /installer-tmp && rm -rf /installer-tmp

	cat <<EOF


-------------------------
Hello, dear Git developer.

This is a minimal MSYS environment to work on Git.

$MESSAGE

EOF
}

# let's make sure that the post-checkout hook is installed
test -d /.git && test ! -x /.git/hooks/post-checkout &&
test -x /share/msysGit/post-checkout-hook &&
mkdir -p /.git/hooks &&
cp /share/msysGit/post-checkout-hook /.git/hooks/post-checkout

test -f /etc/motd && sed "s/\$MESSAGE/$MESSAGE/" < /etc/motd
test -x /share/msysGit/initialize.sh -a ! -d /.git &&
cat << EOF

It appears that you installed msysGit using the full installer.
To set up the Git repositories, please run /share/msysGit/initialize.sh
EOF

case ":$PATH:" in
*:/cmd:*|*:/bin:*) ;;
*)
	cat << EOF

In order to use Git from cmd.exe:
1. Add c:\msysgit\cmd to cmd's PATH
2. DON'T add c:\msysgit\bin or c:\msysgit\mingw\bin to cmd's PATH
Commands like 'git add' will work from cmd.exe now.
Commands like 'git-add' will NOT work. Add more wrappers as appropriate.
EOF
esac


. /git/contrib/completion/git-completion.bash
<<<<<<< HEAD
[ -r /git/contrib/completion/git-prompt.sh ] && . /git/contrib/completion/git-prompt.sh
=======

# non-printable characters must be enclosed inside \[ and \]
PS1='\[\033[0m\]'              # VT100 compat: reset all colors
PS1="$PS1"'$MSYSTEM:\w'        # e.g. MINGW32:/path/to/cwd
PS1="$PS1"'\[\007\]'           # Ascii character BEL
PS1="$PS1"'\n'                 # new line
PS1="$PS1"'\[\033[32m\]'       # change color
PS1="$PS1"'\u@\h '             # user@host<space>
PS1="$PS1"'\[\033[33m\]'       # change color
PS1="$PS1"'\w'                 # current working directory
>>>>>>> 759a59f6
if test -z "$WINELOADERNOEXEC"
then
	PS1="$PS1"'$(__git_ps1)'   # bash function
fi
PS1="$PS1"'\[\033[0m\]'        # change color
PS1="$PS1"'\n'                 # new line
PS1="$PS1"'$ '                 # prompt: always $

# set default options for 'less'
export LESS=-FRSX
export LESSCHARSET=utf-8

# set default protocol for 'plink'
export PLINK_PROTOCOL=ssh

# read user-specific settings, possibly overriding anything above
if [ -e ~/.bashrc ]; then
    . ~/.bashrc
elif [ -e ~/.bash_profile ]; then
    . ~/.bash_profile
elif [ -e /etc/bash_profile ]; then
    . /etc/bash_profile
fi<|MERGE_RESOLUTION|>--- conflicted
+++ resolved
@@ -150,9 +150,7 @@
 
 
 . /git/contrib/completion/git-completion.bash
-<<<<<<< HEAD
 [ -r /git/contrib/completion/git-prompt.sh ] && . /git/contrib/completion/git-prompt.sh
-=======
 
 # non-printable characters must be enclosed inside \[ and \]
 PS1='\[\033[0m\]'              # VT100 compat: reset all colors
@@ -163,7 +161,6 @@
 PS1="$PS1"'\u@\h '             # user@host<space>
 PS1="$PS1"'\[\033[33m\]'       # change color
 PS1="$PS1"'\w'                 # current working directory
->>>>>>> 759a59f6
 if test -z "$WINELOADERNOEXEC"
 then
 	PS1="$PS1"'$(__git_ps1)'   # bash function
