--- conflicted
+++ resolved
@@ -93,12 +93,7 @@
 cp $MSYSGITROOT/src/git-cheetah/explorer/git_shell_ext.dll git-cheetah/ &&
 cp $MSYSGITROOT/share/WinGit/ReleaseNotes.rtf . &&
 sed 's/^\. .*\(git-completion.bash\)/. \/etc\/\1/' \
-<<<<<<< HEAD
-	< /etc/profile > etc/profile &&
-cp /share/resources/git.ico etc/ &&
-find bin libexec -iname \*.exe -o -iname \*.dll | sort > etc/fileList-bindimage.txt ||
-=======
 	< $MSYSGITROOT/etc/profile > etc/profile &&
 cp $MSYSGITROOT/share/resources/git.ico etc/ ||
->>>>>>> 240a6c6c
+find bin libexec -iname \*.exe -o -iname \*.dll | sort > etc/fileList-bindimage.txt ||
 exit 1